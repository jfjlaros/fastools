#!/usr/bin/python

import argparse
import itertools
import re
import Levenshtein
import urllib2
import random
import sys

from Bio import Seq, SeqIO, Entrez, pairwise2, Restriction
from Bio.Alphabet import IUPAC
from Bio.SeqRecord import SeqRecord

from . import doc_split, version, usage

def guess_file_format(handle):
    """
    Guess the file type of an NGS data file.

    We assume that the stream is rewinded before use, after use, the input
    stream will be rewinded.

    :arg handle: Open readable handle to an NGS data file.
    :type handle: stream

    :return: Either "fasta" or "fastq".
    :rtype: str
    """
    if handle.isatty():
        sys.stderr.write("Cannot deterine file type in stream, assuming FASTA")
        return "fasta"
    #if

    token = handle.read(1)
    handle.seek(0)

    if token == '>':
        return "fasta"
    return "fastq"
#guess_file_format

def sanitise(input_handle, output_handle):
    """
    Convert a FASTA/FASTQ file to a standard FASTA/FASTQ file.

    :arg input_handle: Open readable handle to a FASTA/FASTQ file.
    :type input_handle: stream
    :arg output_handle: Open writable handle to a FASTA/FASTQ file.
    :type output_handle: stream
    """
    file_format = guess_file_format(input_handle)

    for record in SeqIO.parse(input_handle, file_format):
        SeqIO.write(record, output_handle, file_format)
#sanitise

def fa2fq(input_handle, output_handle, quality):
    """
    Convert a FASTA file to a FASTQ file.

    :arg input_handle: Open readable handle to a FASTA file.
    :type input_handle: stream
    :arg output_handle: Open writable handle to a FASTQ file.
    :type output_handle: stream
    :arg quality: Quality score.
    :type quality: int
    """
    for record in SeqIO.parse(input_handle, "fasta"):
        record.letter_annotations = {"phred_quality":
            [quality] * len(record.seq)}
        SeqIO.write(record, output_handle, "fastq")
    #for
#fa2fq

def fq2fa(input_handle, output_handle):
    """
    Convert a FASTQ file to a FASTA file.

    :arg input_handle: Open readable handle to a FASTQ file.
    :type input_handle: stream
    :arg output_handle: Open writable handle to a FASTA file.
    :type output_handle: stream
    """
    try:
        for record in SeqIO.parse(input_handle, "fastq"):
            SeqIO.write(record, output_handle, "fasta")
    except ValueError, error:
        print "Error: %s" % error
        emptyRecord = SeqRecord(Seq.Seq(""), "", "", "")
        SeqIO.write(emptyRecord, output_handle, "fasta")
    #except
#fq2fa

def add(input_handle, output_handle, sequence, quality):
    """
    Add a sequence to the 5' end of each read in a FASTQ file.

    :arg input_handle: Open readable handle to a FASTQ file.
    :type input_handle: stream
    :arg output_handle: Open writable handle to a FASTQ file.
    :type output_handle: stream
    :arg sequence: Sequence to be added to the 5' end of the read.
    :type sequence: str
    :arg quality: Quality score.
    :type quality: int
    """
    addition_q = [quality] * len(sequence)

    for record in SeqIO.parse(input_handle, "fastq"):
        qual = record.letter_annotations["phred_quality"]
        record.letter_annotations = {}
        record.seq = sequence + record.seq
        record.letter_annotations = {"phred_quality": addition_q + qual}
        SeqIO.write(record, output_handle, "fastq")
    #for
#add

def aln(input_handles):
    """
    Calculate the Levenshtein distance between two FASTA files.

    :arg input_handles: Open readable handles to FASTA files.
    :type input_handles: list[stream]

    :return: List of distances.
    :rtype: list[tuple(str, str, int)]
    """
    distances = []

    for i in SeqIO.parse(input_handles[0], "fasta"):
        for j in SeqIO.parse(input_handles[1], "fasta"):
            distances.append((i.name, j.name,
                Levenshtein.distance(str(i.seq), str(j.seq))))

    return distances
#aln

def maln(input_handle):
    """
    Calculate the Hamming distance between all sequences in a FASTA file.

    :arg input_handle: Open readable handle to a FASTA file.
    :type input_handle: stream

    :return: List of distances.
    :rtype: list[tuple(str, str, int)]
    """
    distances = []

    data = {x.name: str(x.seq) for x in SeqIO.parse(input_handle, "fasta")}
    for j in data:
        print j,
    print 
    for i in data:
        print i,
        for j in data:
            print Levenshtein.hamming(data[i], data[j]),
        print

    return distances
#maln

def length(input_handle):
    """
    Report the lengths of all FASTA records in a file.

    :arg input_handle: Open readable handle to a FASTA file.
    :type input_handle: stream

    :return: List of lengths.
    :rtype: list[int]
    """
    lengths = []

    for record in SeqIO.parse(input_handle, "fasta"):
        lengths.append(len(record.seq))

    return lengths
#length

def restrict(input_handle, enzymes):
    """
    Fragment a genome with restriction enzymes.

    :arg input_handle: Open readable handle to a FASTA file.
    :type input_handle: stream
    :arg enzymes: List of restiction enzymes.
    :type enzymes: list(str)

    :return: List of fragment sizes.
    :rtype: list[int]
    """
    restriction_batch = Restriction.RestrictionBatch(enzymes)
    lengths = []

    for record in SeqIO.parse(input_handle, "fasta"):
        positions = sorted(set([0, len(record.seq)] + 
            sum(restriction_batch.search(record.seq).values(), [])))

        for i in range(len(positions) - 1):
            lengths.append(positions[i + 1] - positions[i])
    #for

    return lengths
#restrict

def collapse(word, max_stretch):
    """
    Collapse stretches of single letters in a word that exceed a certain
    length.

    :arg word: Non empty input string.
    :type word: str
    :arg max_stretch: Maximum stretch of single letters, must be larger than 1.
    :type max_stretch: int

    :return: The collapsed word and the number of collapsed stretches.
    :rtype: tuple(srt, int)
    """
    stretch = 0
    collapsed_word = word[0]
    number_of_collapses = 0

    for i in range(1, len(word)):
        if word[i - 1] == word[i]:
            stretch += 1
        else:
            stretch = 0
        if stretch < max_stretch:
            collapsed_word += word[i]
        if stretch == max_stretch:
            number_of_collapses += 1
    #for

    return collapsed_word, number_of_collapses
#collapse

def collapse_fasta(input_handle, output_handle, stretch):
    """
    Remove all mononucleotide stretches from a FASTA file.

    :arg input_handle: Open readable handle to a FASTA file.
    :type input_handle: stream
    :arg output_handle: Open writeable handle to a FASTA file.
    :type output_handle: stream
    :arg stretch: Maximum stretch of single letters, must be larger than 1.
    :type stretch: int

    :return: Number of collapsed stretches.
    :rtype: int
    """
    total_collapses = 0

    for record in SeqIO.parse(input_handle, "fasta"):
        sequence, collapses = collapse(record.seq, stretch)
        record.seq = Seq.Seq(sequence)
        SeqIO.write(record, output_handle, "fasta")
        total_collapses += collapses
    #for

    return total_collapses
#collapse_fasta

def s2i(input_handle, output_handle):
    """
    Convert sanger FASTQ to illumina FASTQ.

    :arg input_handle: Open readable handle to a FASTQ file.
    :type input_handle: stream
    :arg output_handle: Open writeable handle to a FASTQ file.
    :type output_handle: stream
    """
    return SeqIO.convert(input_handle, "fastq", output_handle,
        "fastq-illumina")
#s2i

def count_tags(input_handle, sequence, mismatches):
    """
    Count tags in a FASTA file.

    :arg input_handle: Open readable handle to a FASTA file.
    :type input_handle: stream
    :arg sequence: The sequence that needs to be counted.
    :type sequence: str
    :arg mismatches: The number of mismatches allowed.
    :type mismatches: int

    :return: Number of occurrences.
    :rtype: int
    """
    count = 0

    for record in SeqIO.parse(input_handle, "fasta"):
        alignment = pairwise2.align.localms(str(record.seq),
            sequence, 1, -1, 0, -1)

        if alignment and len(sequence) - alignment[0][2] <= mismatches:
            count += 1
    #for

    return count
#count_tags

def select(input_handle, output_handle, first, last):
    """
    Select a substring from every read.
    Positions are one-based and inclusive.

    :arg input_handle: Open readable handle to a FASTA/FASTQ file.
    :type input_handle: stream
    :arg output_handle: Open writable handle to a FASTA/FASTQ file.
    :type output_handle: stream
    :arg first: First base of the selection.
    :type first: int
    :arg last: Last base of the selection.
    :type last: int
    """
    file_format = guess_file_format(input_handle)
    real_first = first - 1

    for record in SeqIO.parse(input_handle, file_format):
        SeqIO.write([record[real_first:last]], output_handle, file_format)
#select

def rselect(input_handle, output_handle, name, first, last):
    """
    Select a substring from every read.
    Positions are one-based and inclusive.

    :arg input_handle: Open readable handle to a FASTA/FASTQ file.
    :type input_handle: stream
    :arg output_handle: Open writable handle to a FASTA/FASTQ file.
    :type output_handle: stream
    :arg name: Accession number.
    :type name: str
    :arg first: First base of the selection.
    :type first: int
    :arg last: Last base of the selection.
    :type last: int
    """
    file_format = guess_file_format(input_handle)
    real_first = first - 1

    for record in SeqIO.parse(input_handle, file_format):
        full_acc_no = record.name

        if '|' in record.name:
            full_acc_no = record.name.split('|')[3]

        accno = full_acc_no.split('.')[0]

        if accno == name:
            SeqIO.write([record[real_first:last]], output_handle, file_format)
    #for
#rselect

def fa2gb(input_handle, output_handle, name):
    """
    Convert a FASTA file to a GenBank file.

    :arg input_handle: Open readable handle to a FASTA file.
    :type input_handle: stream
    :arg output_handle: Open writable handle to a GenBank file.
    :type output_handle: stream
    :arg name: A GenBank accession number.
    :type name: str
    """
    for record in SeqIO.parse(input_handle, "fasta"):
        record.seq.alphabet = IUPAC.unambiguous_dna
        record.id = name
        record.name = name
        SeqIO.write(record, output_handle, "genbank")
    #for
#fa2gb

def gb2fa(input_handle, output_handle):
    """
    Convert a GenBank file to a FASTA file.

    :arg input_handle: Open readable handle to a GenBank file.
    :type input_handle: stream
    :arg output_handle: Open writable handle to a FASTA file.
    :type output_handle: stream
    """
    for record in SeqIO.parse(input_handle, "genbank"):
        SeqIO.write(record, output_handle, "fasta")
#gb2fa

def mangle(input_handle, output_handle):
    """
    Calculate the complement (not reverse-complement) of a FASTA sequence.

    :arg input_handle: Open readable handle to a FASTA file.
    :type input_handle: stream
    :arg output_handle: Open writable handle to a FASTA file.
    :type output_handle: stream
    """
    for record in SeqIO.parse(input_handle, "fasta"):
        seq = ""

        for i in record.seq:
            if i in ['A', 'a']:
                seq += 'T'
            if i in ['C', 'c']:
                seq += 'G'
            if i in ['G', 'g']:
                seq += 'C'
            if i in ['T', 't']:
                seq += 'A'
        #for

        new_record = SeqRecord(Seq.Seq(seq), record.id + 'C', "",
            "Complement (not reverse-complement) of the non-N part of %s" %
            record.id)
        SeqIO.write(new_record, output_handle, "fasta")
    #for
#mangle

def generate_dna(length, output_handle, name, description):
    """
    Generate a DNA sequence in FASTA format.

    :arg length: Length of the DNA sequence.
    :type length: int
    :arg output_handle: Open writable handle to a FASTA file.
    :type output_handle: stream
    :arg name: Name of the DNA sequence.
    :type name: str
    :arg description: Description of the DNA sequence.
    :type description: str
    """
    dna = ['A', 'C', 'G', 'T']
    seq = ""

    for i in range(length):
        seq += dna[random.randint(0, 3)]

    record = SeqRecord(Seq.Seq(seq), name, "", description)
    SeqIO.write(record, output_handle, "fasta")
#generate_dna

def get_reference(name, email, output_handle, start=0, stop=0, orientation=0):
    """
    Retrieve a reference sequence and find the location of a specific gene.

    :arg name: An accession number.
    :type name: str
    :arg email: An email address.
    :type email: str
    :arg output_handle: An open writable handle.
    :type output_handle: stream
    :arg start: Start of the area of interest.
    :type start: int
    :arg stop: End of the area of interest.
    :type stop: int
    :arg orientation: Orientation (1=forward, 2=reverse).
    :type orientation: int
    """
    Entrez.email = email

    try:
        if start:
            handle = Entrez.efetch(db="nuccore", rettype="fasta", id=name,
                seq_start=start, seq_stop=stop, strand=orientation)
        else:
            handle = Entrez.efetch(db="nuccore", rettype="fasta", id=name)
    except urllib2.HTTPError:
        sys.stderr.write("Error: could not retrieve %s\n" % name)
        return
    #except

    output_handle.write(handle.read())
#get_reference

def cat(input_handle):
    """
    Return the sequence content of a FASTA file.

    :arg input_handle: Open readable handle to a FASTA file.
    :type input_handle: stream
    """
    for record in SeqIO.parse(input_handle, "fasta"):
        print record.seq
#cat

def descr(input_handle):
    """
    Return the description of all records in a FASTA file.

    :arg input_handle: Open readable handle to a FASTA file.
    :type input_handle: stream
    """
    for record in SeqIO.parse(input_handle, "fasta"):
        print record.description
#descr

def length_split(input_handle, output_handles, length):
    """
    Split a fasta/fastq file on length.

    :arg input_handle: Open readable handle to a fasta/fastq file.
    :type input_handle: stream
    :arg output_handles: List of open writable handles to fasta/fastq files.
    :type output_handles: list[stream]
    :arg length: Length threshold.
    :type length: int
    """
    file_format = guess_file_format(input_handle)

    for record in SeqIO.parse(input_handle, file_format):
        if len(record.seq) >= length:
            SeqIO.write([record], output_handles[0], file_format)
        else:
            SeqIO.write([record], output_handles[1], file_format)
#length_split

def reverse(input_handle, output_handle):
    """
    Make the reverse complement a fasta/fastq file.

    :arg input_handle: Open readable handle to a fasta/fastq file.
    :type input_handle: stream
    :arg output_handle: Open writable handle to a fasta/fastq file.
    :type output_handle: stream
    """
    file_format = guess_file_format(input_handle)

    for record in SeqIO.parse(input_handle, file_format):
        reverse_record = record.reverse_complement()
        reverse_record.id = record.id
        reverse_record.description = record.description
        SeqIO.write([reverse_record], output_handle, file_format)
    #for
#reverse

def merge(input_handles, output_handle, fill):
    """
    Merge two fasta files.

    :arg input_handle: List of open readable handle to fasta/fastq files.
    :type input_handle: list(stream)
    :arg output_handle: Open writable handle to a fasta/fastq file.
    :type output_handle: stream
    :arg fill: Amount of 'N's to be added between the reads.
    :type fill: int
    """
    for records in itertools.izip(SeqIO.parse(input_handles[0], "fasta"),
            SeqIO.parse(input_handles[1], "fasta")):
        record = SeqRecord(Seq.Seq(
            str(records[0].seq) + 'N' * fill + str(records[1].seq)),
            records[0].name, records[0].id, records[0].description)
        SeqIO.write([record], output_handle, "fasta")
    #for
#merge

def findMotif(record, motif):
    """
    Find a certain sequence in a FASTA record

    @arg record: Seq object which will be searched
    @type record: Biopython SeqRecord object
    @arg motif: The sequence to be found
    @type motif: string

    @returns: tuple of start and end of matches in record
    @rtype: Generator of tuples
    """
    regex = re.compile(motif.strip(), re.IGNORECASE)
    for match in regex.finditer(str(record.seq)):
        yield (int(match.start()), int(match.end()))

def faMotif2Bed(inputHandle, outputHandle, motif):
    """
    Find a given sequence in a FASTA file and write the results to a Bed file

    @arg inputHandle: Open readable handle to a FASTA file
    @type inputHandle: stream
    @arg outputHandle: Open writable handle to a BED file
    @type outputHandle: stream
    @arg motif: The sequence to be found
    @type motif: string
    """
    for record in SeqIO.parse(inputHandle, "fasta"):
        for m in findMotif(record, motif):
            outputHandle.write("\t".join(map(str, [record.id, m[0], m[1]]))
                               + "\n")

def main():
    """
    Main entry point.
    """
    input_parser = argparse.ArgumentParser(add_help=False)
    input_parser.add_argument("input_handle", metavar="INPUT",
        type=argparse.FileType('r'), help="input file")

    input2_parser = argparse.ArgumentParser(add_help=False)
    input2_parser.add_argument("input_handles", metavar="INPUT",
        type=argparse.FileType('r'), nargs=2, help="input files")

    output_parser = argparse.ArgumentParser(add_help=False)
    output_parser.add_argument("output_handle", metavar="OUTPUT",
        type=argparse.FileType('w'), help="output file")

    output2_parser = argparse.ArgumentParser(add_help=False)
    output2_parser.add_argument("output_handles", metavar="OUTPUT",
        type=argparse.FileType('w'), nargs=2, help="output files")

    file_parser = argparse.ArgumentParser(add_help=False,
        parents=[input_parser, output_parser])

    qual_parser = argparse.ArgumentParser(add_help=False)
    qual_parser.add_argument("-q", dest="quality", type=int, default=40,
        help="quality score (%(type)s default=%(default)s)")

    seq_parser = argparse.ArgumentParser(add_help=False)
    seq_parser.add_argument("sequence", metavar="SEQ", type=str,
        help="a sequence (%(type)s)")

    range_parser = argparse.ArgumentParser(add_help=False)
    range_parser.add_argument("first", metavar="FIRST", type=int,
        help="first base of the selection (%(type)s)")
    range_parser.add_argument("last", metavar="LAST", type=int,
        help="last base of the selection (%(type)s)")

    name_parser = argparse.ArgumentParser(add_help=False)
    name_parser.add_argument("name", metavar="ACCNO", type=str,
        help="accession number")

    parser = argparse.ArgumentParser(
        formatter_class=argparse.RawDescriptionHelpFormatter,
        description=usage[0], epilog=usage[1])
    parser.add_argument('-v', action="version", version=version(parser.prog))
    subparsers = parser.add_subparsers(dest="subcommand")

    parser_sanitise = subparsers.add_parser("sanitise",
        parents=[file_parser], description=doc_split(sanitise))
    parser_sanitise.set_defaults(func=sanitise)

    parser_fa2fq = subparsers.add_parser("fa2fq",
        parents=[file_parser, qual_parser], description=doc_split(fa2fq))
    parser_fa2fq.set_defaults(func=fa2fq)

    parser_fq2fa = subparsers.add_parser("fq2fa", parents=[file_parser],
        description=doc_split(fq2fa))
    parser_fq2fa.set_defaults(func=fq2fa)

    parser_add = subparsers.add_parser("add", parents=[file_parser, seq_parser,
        qual_parser], description=doc_split(add))
    parser_add.set_defaults(func=add)

    parser_aln = subparsers.add_parser("aln", parents=[input2_parser],
        description=doc_split(aln))
    parser_aln.set_defaults(func=aln)

    parser_maln = subparsers.add_parser("maln", parents=[input_parser],
        description=doc_split(maln))
    parser_maln.set_defaults(func=maln)

    parser_len = subparsers.add_parser("len", parents=[input_parser],
        description=doc_split(length))
    parser_len.set_defaults(func=length)

    parser_restrict = subparsers.add_parser("restrict", parents=[input_parser],
        description=doc_split(restrict))
    parser_restrict.add_argument("-r", dest="enzymes", type=str, nargs="+",
        default=["EcoRI", "MseI"], help="restriction enzymes")
    parser_restrict.set_defaults(func=restrict)

    parser_collapse = subparsers.add_parser("collapse", parents=[file_parser],
        description=doc_split(collapse_fasta))
    parser_collapse.add_argument('-s', '--stretch', dest='max_stretch',
        default=3, type=int,
        help='Length of the stretch (%(type)s default: %(default)s)')
    parser_collapse.set_defaults(func=collapse_fasta)

    parser_s2i = subparsers.add_parser("s2i", parents=[file_parser],
        description=doc_split(s2i))
    parser_s2i.set_defaults(func=s2i)

    parser_tagcount = subparsers.add_parser("tagcount", parents=[input_parser,
        seq_parser], description=doc_split(count_tags))
    parser_tagcount.add_argument("-m", dest="mismatches", type=int, default=2,
        help="amount of mismatches allowed (%(type)s default=%(default)s)")
    parser_tagcount.set_defaults(func=count_tags)

    parser_select = subparsers.add_parser("select", parents=[file_parser,
        range_parser], description=doc_split(select))
    parser_select.set_defaults(func=select)

    parser_rselect = subparsers.add_parser("rselect", parents=[file_parser,
        name_parser, range_parser], description=doc_split(rselect))
    parser_rselect.set_defaults(func=rselect)

    parser_fa2gb = subparsers.add_parser("fa2gb", parents=[file_parser,
        name_parser], description=doc_split(fa2gb))
    parser_fa2gb.set_defaults(func=fa2gb)

    parser_gb2fa = subparsers.add_parser("gb2fa", parents=[file_parser],
        description=doc_split(gb2fa))
    parser_gb2fa.set_defaults(func=gb2fa)

    parser_mangle = subparsers.add_parser("mangle", parents=[file_parser],
        description=doc_split(mangle))
    parser_mangle.set_defaults(func=mangle)

    parser_gen = subparsers.add_parser("gen", parents=[output_parser,
        name_parser], description=doc_split(generate_dna))
    parser_gen.add_argument("length", metavar="LENGTH", type=int,
        help="length of the DNA sequence")
    parser_gen.add_argument("description", metavar="DESCR", type=str,
        help="descriptino of the DNA sequence")
    parser_gen.set_defaults(func=generate_dna)

    parser_get = subparsers.add_parser("get", parents=[output_parser,
        name_parser], description=doc_split(get_reference))
    parser_get.add_argument("email", metavar="EMAIL", type=str,
        help="email address")
    parser_get.add_argument("-s", dest="start", type=int,
        help="start of the area of interest")
    parser_get.add_argument("-p", dest="stop", type=int,
        help="end of the area of interest")
    parser_get.add_argument("-o", dest="orientation", type=int,
        help="orientation (1=forward, 2=reverse)")
    parser_get.set_defaults(func=get_reference)

    parser_cat = subparsers.add_parser("cat", parents=[input_parser],
        description=doc_split(cat))
    parser_cat.set_defaults(func=cat)

    parser_descr = subparsers.add_parser("descr", parents=[input_parser],
        description=doc_split(descr))
    parser_descr.set_defaults(func=descr)

    parser_lenfilt = subparsers.add_parser("lenfilt", parents=[input_parser,
        output2_parser], description=doc_split(length_split))
    parser_lenfilt.add_argument("-l", dest="length", type=int, default=25, 
        help="length threshold (%(type)s default: %(default)s)")
    parser_lenfilt.set_defaults(func=length_split)

    parser_reverse = subparsers.add_parser("reverse", parents=[file_parser],
        description=doc_split(reverse))
    parser_reverse.set_defaults(func=reverse)

    parser_merge = subparsers.add_parser("merge", parents=[input2_parser,
        output_parser], description=doc_split(merge))
    parser_merge.add_argument("-f", dest="fill", type=int, default=0,
        help="Add 'N's between the reads (%(type)s default: %(default)s)")
    parser_merge.set_defaults(func=merge)

<<<<<<< HEAD
    try:
        args = parser.parse_args()
    except IOError, error:
        parser.error(error)
=======
    parser_faMot2Bed = subparsers.add_parser("famotif2bed",
        parents=[file_parser], description=docSplit(faMotif2Bed))
    parser_faMot2Bed.add_argument('--motif', help="The sequence to be found",
        type=str, required=True)

    args = parser.parse_args()

    if args.subcommand == "sanitise":
        sanitise(args.INPUT, args.OUTPUT)

    if args.subcommand == "fa2fq":
        fa2fq(args.INPUT, args.OUTPUT, args.quality)

    if args.subcommand == "fq2fa":
        fq2fa(args.INPUT, args.OUTPUT)

    if args.subcommand == "add":
        add(args.INPUT, args.OUTPUT, args.SEQ, args.quality)
>>>>>>> d4357689

    if args.subcommand == "aln":
        for i in aln(args.input_handles):
            print "%s %s %i" % i

    elif args.subcommand == "len":
        print ' '.join(map(lambda x: str(x), length(args.input_handle)))

    elif args.subcommand == "restrict":
        print ' '.join(map(lambda x: str(x), restrict(args.input_handle,
            args.enzymes)))

    elif args.subcommand == "collapse":
        print "Collapsed %i stretches longer than %i." % (collapse_fasta(
            args.input_handle, args.output_handle, args.max_stretch),
            args.max_stretch)

    elif args.subcommand == "s2i":
        print "converted %i records" % s2i(args.input_handle,
            args.output_handle)

    elif args.subcommand == "tagcount":
        print count_tags(args.input_handle, args.sequence, args.mismatches)

<<<<<<< HEAD
    else:
        try:
            args.func(**{k: v for k, v in vars(args).items()
                if k not in ("func", "subcommand")})
        except ValueError, error:
            parser.error(error)
=======
    if args.subcommand == "merge":
        merge(args.INPUT, args.OUTPUT, args.fill)

    if args.subcommand == 'famotif2bed':
        faMotif2Bed(args.INPUT, args.OUTPUT, args.motif)
>>>>>>> d4357689
#main

if __name__ == "__main__":
    main()<|MERGE_RESOLUTION|>--- conflicted
+++ resolved
@@ -21,11 +21,9 @@
     We assume that the stream is rewinded before use, after use, the input
     stream will be rewinded.
 
-    :arg handle: Open readable handle to an NGS data file.
-    :type handle: stream
-
-    :return: Either "fasta" or "fastq".
-    :rtype: str
+    :arg stream handle: Open readable handle to an NGS data file.
+
+    :return str: Either "fasta" or "fastq".
     """
     if handle.isatty():
         sys.stderr.write("Cannot deterine file type in stream, assuming FASTA")
@@ -44,10 +42,8 @@
     """
     Convert a FASTA/FASTQ file to a standard FASTA/FASTQ file.
 
-    :arg input_handle: Open readable handle to a FASTA/FASTQ file.
-    :type input_handle: stream
-    :arg output_handle: Open writable handle to a FASTA/FASTQ file.
-    :type output_handle: stream
+    :arg stream input_handle: Open readable handle to a FASTA/FASTQ file.
+    :arg stream output_handle: Open writable handle to a FASTA/FASTQ file.
     """
     file_format = guess_file_format(input_handle)
 
@@ -59,12 +55,9 @@
     """
     Convert a FASTA file to a FASTQ file.
 
-    :arg input_handle: Open readable handle to a FASTA file.
-    :type input_handle: stream
-    :arg output_handle: Open writable handle to a FASTQ file.
-    :type output_handle: stream
-    :arg quality: Quality score.
-    :type quality: int
+    :arg stream input_handle: Open readable handle to a FASTA file.
+    :arg stream output_handle: Open writable handle to a FASTQ file.
+    :arg int quality: Quality score.
     """
     for record in SeqIO.parse(input_handle, "fasta"):
         record.letter_annotations = {"phred_quality":
@@ -77,10 +70,8 @@
     """
     Convert a FASTQ file to a FASTA file.
 
-    :arg input_handle: Open readable handle to a FASTQ file.
-    :type input_handle: stream
-    :arg output_handle: Open writable handle to a FASTA file.
-    :type output_handle: stream
+    :arg stream input_handle: Open readable handle to a FASTQ file.
+    :arg stream output_handle: Open writable handle to a FASTA file.
     """
     try:
         for record in SeqIO.parse(input_handle, "fastq"):
@@ -96,14 +87,10 @@
     """
     Add a sequence to the 5' end of each read in a FASTQ file.
 
-    :arg input_handle: Open readable handle to a FASTQ file.
-    :type input_handle: stream
-    :arg output_handle: Open writable handle to a FASTQ file.
-    :type output_handle: stream
-    :arg sequence: Sequence to be added to the 5' end of the read.
-    :type sequence: str
-    :arg quality: Quality score.
-    :type quality: int
+    :arg stream input_handle: Open readable handle to a FASTQ file.
+    :arg stream output_handle: Open writable handle to a FASTQ file.
+    :arg str sequence: Sequence to be added to the 5' end of the read.
+    :arg int quality: Quality score.
     """
     addition_q = [quality] * len(sequence)
 
@@ -120,11 +107,9 @@
     """
     Calculate the Levenshtein distance between two FASTA files.
 
-    :arg input_handles: Open readable handles to FASTA files.
-    :type input_handles: list[stream]
-
-    :return: List of distances.
-    :rtype: list[tuple(str, str, int)]
+    :arg stream input_handles: Open readable handles to FASTA files.
+
+    :return list(tuple(str, str, int)): List of distances.
     """
     distances = []
 
@@ -140,11 +125,9 @@
     """
     Calculate the Hamming distance between all sequences in a FASTA file.
 
-    :arg input_handle: Open readable handle to a FASTA file.
-    :type input_handle: stream
-
-    :return: List of distances.
-    :rtype: list[tuple(str, str, int)]
+    :arg stream input_handle: Open readable handle to a FASTA file.
+
+    :return list(tuple(str, str, int)): List of distances.
     """
     distances = []
 
@@ -165,11 +148,9 @@
     """
     Report the lengths of all FASTA records in a file.
 
-    :arg input_handle: Open readable handle to a FASTA file.
-    :type input_handle: stream
-
-    :return: List of lengths.
-    :rtype: list[int]
+    :arg stream input_handle: Open readable handle to a FASTA file.
+
+    :return list(int): List of lengths.
     """
     lengths = []
 
@@ -183,13 +164,10 @@
     """
     Fragment a genome with restriction enzymes.
 
-    :arg input_handle: Open readable handle to a FASTA file.
-    :type input_handle: stream
-    :arg enzymes: List of restiction enzymes.
-    :type enzymes: list(str)
-
-    :return: List of fragment sizes.
-    :rtype: list[int]
+    :arg stream input_handle: Open readable handle to a FASTA file.
+    :arg list(str) enzymes: List of restiction enzymes.
+
+    :return list(int): List of fragment sizes.
     """
     restriction_batch = Restriction.RestrictionBatch(enzymes)
     lengths = []
@@ -210,13 +188,10 @@
     Collapse stretches of single letters in a word that exceed a certain
     length.
 
-    :arg word: Non empty input string.
-    :type word: str
-    :arg max_stretch: Maximum stretch of single letters, must be larger than 1.
-    :type max_stretch: int
-
-    :return: The collapsed word and the number of collapsed stretches.
-    :rtype: tuple(srt, int)
+    :arg str word: Non empty input string.
+    :arg int max_stretch: Maximum stretch of single letters, must be larger than 1.
+
+    :return tuple(str, int): The collapsed word and the number of collapsed stretches.
     """
     stretch = 0
     collapsed_word = word[0]
@@ -240,15 +215,11 @@
     """
     Remove all mononucleotide stretches from a FASTA file.
 
-    :arg input_handle: Open readable handle to a FASTA file.
-    :type input_handle: stream
-    :arg output_handle: Open writeable handle to a FASTA file.
-    :type output_handle: stream
-    :arg stretch: Maximum stretch of single letters, must be larger than 1.
-    :type stretch: int
-
-    :return: Number of collapsed stretches.
-    :rtype: int
+    :arg stream input_handle: Open readable handle to a FASTA file.
+    :arg stream output_handle: Open writeable handle to a FASTA file.
+    :arg int stretch: Maximum stretch of single letters, must be larger than 1.
+
+    :return int: Number of collapsed stretches.
     """
     total_collapses = 0
 
@@ -266,10 +237,8 @@
     """
     Convert sanger FASTQ to illumina FASTQ.
 
-    :arg input_handle: Open readable handle to a FASTQ file.
-    :type input_handle: stream
-    :arg output_handle: Open writeable handle to a FASTQ file.
-    :type output_handle: stream
+    :arg stream input_handle: Open readable handle to a FASTQ file.
+    :arg stream output_handle: Open writeable handle to a FASTQ file.
     """
     return SeqIO.convert(input_handle, "fastq", output_handle,
         "fastq-illumina")
@@ -279,15 +248,11 @@
     """
     Count tags in a FASTA file.
 
-    :arg input_handle: Open readable handle to a FASTA file.
-    :type input_handle: stream
-    :arg sequence: The sequence that needs to be counted.
-    :type sequence: str
-    :arg mismatches: The number of mismatches allowed.
-    :type mismatches: int
-
-    :return: Number of occurrences.
-    :rtype: int
+    :arg stream input_handle: Open readable handle to a FASTA file.
+    :arg str sequence: The sequence that needs to be counted.
+    :arg int mismatches: The number of mismatches allowed.
+
+    :return int: Number of occurrences.
     """
     count = 0
 
@@ -307,14 +272,10 @@
     Select a substring from every read.
     Positions are one-based and inclusive.
 
-    :arg input_handle: Open readable handle to a FASTA/FASTQ file.
-    :type input_handle: stream
-    :arg output_handle: Open writable handle to a FASTA/FASTQ file.
-    :type output_handle: stream
-    :arg first: First base of the selection.
-    :type first: int
-    :arg last: Last base of the selection.
-    :type last: int
+    :arg stream input_handle: Open readable handle to a FASTA/FASTQ file.
+    :arg stream output_handle: Open writable handle to a FASTA/FASTQ file.
+    :arg int first: First base of the selection.
+    :arg int last: Last base of the selection.
     """
     file_format = guess_file_format(input_handle)
     real_first = first - 1
@@ -328,16 +289,11 @@
     Select a substring from every read.
     Positions are one-based and inclusive.
 
-    :arg input_handle: Open readable handle to a FASTA/FASTQ file.
-    :type input_handle: stream
-    :arg output_handle: Open writable handle to a FASTA/FASTQ file.
-    :type output_handle: stream
-    :arg name: Accession number.
-    :type name: str
-    :arg first: First base of the selection.
-    :type first: int
-    :arg last: Last base of the selection.
-    :type last: int
+    :arg stream input_handle: Open readable handle to a FASTA/FASTQ file.
+    :arg stream output_handle: Open writable handle to a FASTA/FASTQ file.
+    :arg str name: Accession number.
+    :arg int first: First base of the selection.
+    :arg int last: Last base of the selection.
     """
     file_format = guess_file_format(input_handle)
     real_first = first - 1
@@ -359,12 +315,9 @@
     """
     Convert a FASTA file to a GenBank file.
 
-    :arg input_handle: Open readable handle to a FASTA file.
-    :type input_handle: stream
-    :arg output_handle: Open writable handle to a GenBank file.
-    :type output_handle: stream
-    :arg name: A GenBank accession number.
-    :type name: str
+    :arg stream input_handle: Open readable handle to a FASTA file.
+    :arg stream output_handle: Open writable handle to a GenBank file.
+    :arg str name: A GenBank accession number.
     """
     for record in SeqIO.parse(input_handle, "fasta"):
         record.seq.alphabet = IUPAC.unambiguous_dna
@@ -378,10 +331,8 @@
     """
     Convert a GenBank file to a FASTA file.
 
-    :arg input_handle: Open readable handle to a GenBank file.
-    :type input_handle: stream
-    :arg output_handle: Open writable handle to a FASTA file.
-    :type output_handle: stream
+    :arg stream input_handle: Open readable handle to a GenBank file.
+    :arg stream output_handle: Open writable handle to a FASTA file.
     """
     for record in SeqIO.parse(input_handle, "genbank"):
         SeqIO.write(record, output_handle, "fasta")
@@ -391,10 +342,8 @@
     """
     Calculate the complement (not reverse-complement) of a FASTA sequence.
 
-    :arg input_handle: Open readable handle to a FASTA file.
-    :type input_handle: stream
-    :arg output_handle: Open writable handle to a FASTA file.
-    :type output_handle: stream
+    :arg stream input_handle: Open readable handle to a FASTA file.
+    :arg stream output_handle: Open writable handle to a FASTA file.
     """
     for record in SeqIO.parse(input_handle, "fasta"):
         seq = ""
@@ -421,14 +370,10 @@
     """
     Generate a DNA sequence in FASTA format.
 
-    :arg length: Length of the DNA sequence.
-    :type length: int
-    :arg output_handle: Open writable handle to a FASTA file.
-    :type output_handle: stream
-    :arg name: Name of the DNA sequence.
-    :type name: str
-    :arg description: Description of the DNA sequence.
-    :type description: str
+    :arg int length: Length of the DNA sequence.
+    :arg stream output_handle: Open writable handle to a FASTA file.
+    :arg str name: Name of the DNA sequence.
+    :arg str description: Description of the DNA sequence.
     """
     dna = ['A', 'C', 'G', 'T']
     seq = ""
@@ -444,18 +389,12 @@
     """
     Retrieve a reference sequence and find the location of a specific gene.
 
-    :arg name: An accession number.
-    :type name: str
-    :arg email: An email address.
-    :type email: str
-    :arg output_handle: An open writable handle.
-    :type output_handle: stream
-    :arg start: Start of the area of interest.
-    :type start: int
-    :arg stop: End of the area of interest.
-    :type stop: int
-    :arg orientation: Orientation (1=forward, 2=reverse).
-    :type orientation: int
+    :arg str name: An accession number.
+    :arg str email: An email address.
+    :arg stream output_handle: An open writable handle.
+    :arg int start: Start of the area of interest.
+    :arg int stop: End of the area of interest.
+    :arg int orientation: Orientation (1=forward, 2=reverse).
     """
     Entrez.email = email
 
@@ -477,8 +416,7 @@
     """
     Return the sequence content of a FASTA file.
 
-    :arg input_handle: Open readable handle to a FASTA file.
-    :type input_handle: stream
+    :arg stream input_handle: Open readable handle to a FASTA file.
     """
     for record in SeqIO.parse(input_handle, "fasta"):
         print record.seq
@@ -488,8 +426,7 @@
     """
     Return the description of all records in a FASTA file.
 
-    :arg input_handle: Open readable handle to a FASTA file.
-    :type input_handle: stream
+    :arg stream input_handle: Open readable handle to a FASTA file.
     """
     for record in SeqIO.parse(input_handle, "fasta"):
         print record.description
@@ -499,12 +436,9 @@
     """
     Split a fasta/fastq file on length.
 
-    :arg input_handle: Open readable handle to a fasta/fastq file.
-    :type input_handle: stream
-    :arg output_handles: List of open writable handles to fasta/fastq files.
-    :type output_handles: list[stream]
-    :arg length: Length threshold.
-    :type length: int
+    :arg stream input_handle: Open readable handle to a fasta/fastq file.
+    :arg stream output_handles: List of open writable handles to fasta/fastq files.
+    :arg int length: Length threshold.
     """
     file_format = guess_file_format(input_handle)
 
@@ -519,10 +453,8 @@
     """
     Make the reverse complement a fasta/fastq file.
 
-    :arg input_handle: Open readable handle to a fasta/fastq file.
-    :type input_handle: stream
-    :arg output_handle: Open writable handle to a fasta/fastq file.
-    :type output_handle: stream
+    :arg stream input_handle: Open readable handle to a fasta/fastq file.
+    :arg stream output_handle: Open writable handle to a fasta/fastq file.
     """
     file_format = guess_file_format(input_handle)
 
@@ -538,12 +470,9 @@
     """
     Merge two fasta files.
 
-    :arg input_handle: List of open readable handle to fasta/fastq files.
-    :type input_handle: list(stream)
-    :arg output_handle: Open writable handle to a fasta/fastq file.
-    :type output_handle: stream
-    :arg fill: Amount of 'N's to be added between the reads.
-    :type fill: int
+    :arg stream input_handle: List of open readable handle to fasta/fastq files.
+    :arg stream output_handle: Open writable handle to a fasta/fastq file.
+    :arg int fill: Amount of 'N's to be added between the reads.
     """
     for records in itertools.izip(SeqIO.parse(input_handles[0], "fasta"),
             SeqIO.parse(input_handles[1], "fasta")):
@@ -558,33 +487,30 @@
     """
     Find a certain sequence in a FASTA record
 
-    @arg record: Seq object which will be searched
-    @type record: Biopython SeqRecord object
-    @arg motif: The sequence to be found
-    @type motif: string
-
-    @returns: tuple of start and end of matches in record
-    @rtype: Generator of tuples
+    :arg SeqRecord record: Seq object which will be searched
+    :arg str motif: The sequence to be found
+
+    :returns generator(tuple(int, int)): tuple of start and end of matches in record
     """
     regex = re.compile(motif.strip(), re.IGNORECASE)
+
     for match in regex.finditer(str(record.seq)):
         yield (int(match.start()), int(match.end()))
 
-def faMotif2Bed(inputHandle, outputHandle, motif):
+
+def faMotif2Bed(input_handle, output_handle, motif):
     """
     Find a given sequence in a FASTA file and write the results to a Bed file
 
-    @arg inputHandle: Open readable handle to a FASTA file
-    @type inputHandle: stream
-    @arg outputHandle: Open writable handle to a BED file
-    @type outputHandle: stream
-    @arg motif: The sequence to be found
-    @type motif: string
-    """
-    for record in SeqIO.parse(inputHandle, "fasta"):
+    :arg stream input_handle: Open readable handle to a FASTA file
+    :arg stream output_handle: Open writable handle to a BED file
+    :arg str motif: The sequence to be found
+    """
+    for record in SeqIO.parse(input_handle, "fasta"):
         for m in findMotif(record, motif):
-            outputHandle.write("\t".join(map(str, [record.id, m[0], m[1]]))
-                               + "\n")
+            output_handle.write("\t".join(map(str, [record.id, m[0], m[1]])) +
+                "\n")
+
 
 def main():
     """
@@ -748,31 +674,16 @@
         help="Add 'N's between the reads (%(type)s default: %(default)s)")
     parser_merge.set_defaults(func=merge)
 
-<<<<<<< HEAD
+    parser_faMot2Bed = subparsers.add_parser("famotif2bed",
+        parents=[file_parser], description=doc_split(faMotif2Bed))
+    parser_faMot2Bed.add_argument('--motif', help="The sequence to be found",
+        type=str, required=True)
+    parser_faMot2Bed.set_defaults(func=faMotif2Bed)
+
     try:
         args = parser.parse_args()
     except IOError, error:
         parser.error(error)
-=======
-    parser_faMot2Bed = subparsers.add_parser("famotif2bed",
-        parents=[file_parser], description=docSplit(faMotif2Bed))
-    parser_faMot2Bed.add_argument('--motif', help="The sequence to be found",
-        type=str, required=True)
-
-    args = parser.parse_args()
-
-    if args.subcommand == "sanitise":
-        sanitise(args.INPUT, args.OUTPUT)
-
-    if args.subcommand == "fa2fq":
-        fa2fq(args.INPUT, args.OUTPUT, args.quality)
-
-    if args.subcommand == "fq2fa":
-        fq2fa(args.INPUT, args.OUTPUT)
-
-    if args.subcommand == "add":
-        add(args.INPUT, args.OUTPUT, args.SEQ, args.quality)
->>>>>>> d4357689
 
     if args.subcommand == "aln":
         for i in aln(args.input_handles):
@@ -797,20 +708,12 @@
     elif args.subcommand == "tagcount":
         print count_tags(args.input_handle, args.sequence, args.mismatches)
 
-<<<<<<< HEAD
     else:
         try:
             args.func(**{k: v for k, v in vars(args).items()
                 if k not in ("func", "subcommand")})
         except ValueError, error:
             parser.error(error)
-=======
-    if args.subcommand == "merge":
-        merge(args.INPUT, args.OUTPUT, args.fill)
-
-    if args.subcommand == 'famotif2bed':
-        faMotif2Bed(args.INPUT, args.OUTPUT, args.motif)
->>>>>>> d4357689
 #main
 
 if __name__ == "__main__":
