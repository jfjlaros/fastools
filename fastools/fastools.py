--- conflicted
+++ resolved
@@ -18,14 +18,6 @@
 from . import doc_split, version, usage
 
 
-<<<<<<< HEAD
-=======
-def _write_seq(handle, seq, name, file_format='fasta'):
-    record = SeqRecord(Seq.Seq(seq), name, '', '')
-    SeqIO.write(record, handle, file_format)
-
-
->>>>>>> 8a99a60b
 def guess_file_format(handle):
     """
     Guess the file type of an NGS data file.
@@ -34,7 +26,13 @@
 
     :return str: Either 'fasta' or 'fastq'.
     """
-    if handle.peek(1) == '>':
+    if handle.name != '<stdin>':
+        token = handle.read(1)
+        handle.seek(0)
+    else:
+        token = handle.peek(1)
+    
+    if token == '>':
         return 'fasta'
     return 'fastq'
 
@@ -719,7 +717,6 @@
         'len', parents=[input_parser], description=doc_split(length))
     parser_len.set_defaults(func=length)
 
-<<<<<<< HEAD
     parser_list_enzymes = subparsers.add_parser(
         'list_enzymes', description=doc_split(list_enzymes))
     parser_list_enzymes.set_defaults(func=list_enzymes)
@@ -729,16 +726,6 @@
     parser_restrict.add_argument(
         '-r', dest='enzymes', metavar='ENZYME', type=str, action='append',
         default=[],
-=======
-    parser_list_enzymes = subparsers.add_parser('list_enzymes',
-        description=doc_split(list_enzymes))
-    parser_list_enzymes.set_defaults(func=list_enzymes)
-
-    parser_restrict = subparsers.add_parser('restrict', parents=[input_parser],
-        description=doc_split(restrict))
-    parser_restrict.add_argument('-r', dest='enzymes', metavar='ENZYME',
-        type=str, action='append', default=[],
->>>>>>> 8a99a60b
         help='restriction enzyme (use multiple times for more enzymes)')
     parser_restrict.set_defaults(func=restrict)
 
@@ -853,7 +840,6 @@
         help='skip the first line of the CSV file')
     parser_csv2fa2.set_defaults(func=csv2fa2)
 
-<<<<<<< HEAD
     parser_edit = subparsers.add_parser(
         'edit', parents=[input_parser, output_parser],
         description=doc_split(edit))
@@ -867,9 +853,8 @@
         parents=[input_parser, output_parser, name_parser, description_parser],
         description=doc_split(raw2fa))
     parser_raw2fa.set_defaults(func=raw2fa)
-=======
+
     sys.stdin = Peeker(sys.stdin)
->>>>>>> 8a99a60b
 
     try:
         args = parser.parse_args()
